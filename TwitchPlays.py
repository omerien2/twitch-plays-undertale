--- conflicted
+++ resolved
@@ -297,16 +297,6 @@
                 obs()
                 PressKeyPynput(LEFT_SHIFT)
 """
-<<<<<<< HEAD
-                if msg in ['control t', 'ctrl t', 'new tab']:
-                    obs()
-                    PressKeyPynput(LEFT_CONTROL)
-                    time.sleep(0.1)
-                    PressKeyPynput(T)
-                    time.sleep(0.1)
-                    ReleaseKeyPynput(LEFT_CONTROL)
-                    ReleaseKeyPynput(T)
-=======
             if msg in ['control t', 'ctrl t', 'new tab']:
                 obs()
                 PressKeyPynput(RIGHT_CONTROL)
@@ -328,7 +318,6 @@
                 PressKeyPynput(S)
                 ReleaseKeyPynput(RIGHT_CONTROL)
                 ReleaseKeyPynput(S)
->>>>>>> c89ef8e0
             if msg in ['drag mouse up']:
                 obs()
                 pyautogui.drag(0, -50, 0.25, button='left')
