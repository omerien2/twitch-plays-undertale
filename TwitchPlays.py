--- conflicted
+++ resolved
@@ -36,12 +36,7 @@
 import config.new_oauth_key as keygen
 
 # todo: switch from requests to aiohttp
-<<<<<<< HEAD
-# todo: add pyinstaller build file
-__version__ = '3.32.0'
-=======
-__version__ = '3.33.0'
->>>>>>> 3e386816
+__version__ = '3.34.0'
 
 # Folders we use
 CONFIG_FOLDER = Path('config/')
@@ -399,34 +394,11 @@
                         if twitch_message.content.startswith(command_invoc):
                             duration = cmpc.removeprefix(twitch_message.content, command_invoc).lstrip()
                             break
-<<<<<<< HEAD
-                    try:
-                        duration = float(duration)
-                    except ValueError:
-                        log.error(f'Could not suspend for duration: {twitch_message.content}\nDue to non-numeric arg')
-                        return
-                    else:
-                        try:
-                            if duration == 1.0:
-                                log_message = '[Suspend script for 1 second]'
-                            else:
-                                log_message = f'[Suspend script for {int(duration)} seconds]'
-                            await self.processor.log_to_obs(
-                                None, none_log_msg=f'{log_message} ({twitch_message.username})'
-                            )
-                            time.sleep(duration)
-                        except ValueError:
-                            log.error(f'Could not suspend for duration: {twitch_message.content}\nDue to negative arg')
-                        except OverflowError:
-                            log.error(f'Could not suspend for duration: {twitch_message.content}\n'
-                                      'Due to too large arg')
-=======
 
                     await self.suspend(duration, twitch_message)
 
                 if twitch_message.content in ['../script unsuspend']:
                     self.allow_commands_from_users = True
->>>>>>> 3e386816
 
                 # todo: divide these commands into blocks by how they start e.g. script- etc, also refactor I.E. #58
                 await self.modtools.process_commands(twitch_message)
@@ -438,28 +410,18 @@
                         pyautogui.hotkey('win', 'm')
                         pyautogui.press('volumemute')
                         os.system('shutdown -s -t 0 -c "!defcon 1 -- emergency shutdown" -f -d u:5:19')
-<<<<<<< HEAD
-                        # custom_log_to_obs('[defcon 1, EMERGENCY SHUTDOWN]', twitch_message, self.processor)
+
+                        await self.suspend(999999, twitch_message)
                         await self.processor.log_to_obs(None, none_log_msg='[defcon 1, EMERGENCY SHUTDOWN]')
-                        time.sleep(999999)
-=======
-                        await self.suspend(999999, twitch_message)
-                        self.processor.log_to_obs(None, none_log_msg='[defcon 1, EMERGENCY SHUTDOWN]')
->>>>>>> 3e386816
+
                     # todo: Add !defcon 2 -- close all running programs
                     elif severity == '3':
                         pyautogui.hotkey('win', 'm')
                         pyautogui.press('volumemute')
-<<<<<<< HEAD
-                        # custom_log_to_obs('[defcon 3, suspend script]', twitch_message, self.processor)
-                        await self.processor.log_to_obs(None, none_log_msg='[defcon 3, suspend script]'
-                                                        f' ({twitch_message.username})')
-                        time.sleep(600)
-=======
+
                         await self.suspend(600, twitch_message)
-                        self.processor.log_to_obs(None, none_log_msg='[defcon 3, suspend script]'
-                                                                     f' ({twitch_message.username})')
->>>>>>> 3e386816
+                        await self.processor.log_to_obs(
+                            None, none_log_msg=f'[defcon 3, suspend script] ({twitch_message.username})')
 
             # Commands for cmpcscript only.
             if user_permissions.script:
