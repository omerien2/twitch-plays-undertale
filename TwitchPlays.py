--- conflicted
+++ resolved
@@ -34,11 +34,7 @@
 import cmpc  # Pretty much all of the custom shit we need.
 import config.new_oauth_key as keygen
 
-<<<<<<< HEAD
-__version__ = '4.1.0'
-=======
-__version__ = '3.30.0'
->>>>>>> 319abadf
+__version__ = '3.31.0'
 
 # Folders we use
 CONFIG_FOLDER = Path('config/')
