--- conflicted
+++ resolved
@@ -2,13 +2,6 @@
 
 """Let a twitch.tv chat room control a pc! Featuring permissions for mods and developers, discord integration, and a whole lot more"
 
-<<<<<<< HEAD
-Env vars(optional):
-    TWITCH_USERNAME -- Twitch account to log in as
-    TWITCH_OAUTH_KEY -- authorisation for that twitch account
-    DUKTHOSTING_API_KEY -- auth key to control a controlmybot instance on Dukt Hosting through a dev command
-=======
->>>>>>> 62137ec1
 Files:
     config/apiconfig_static_backup.json -- automatically managed local backup of dev and mod lists from the API
     config/config.example.toml -- example config file with no keys, included in the git repo for reference
