--- conflicted
+++ resolved
@@ -43,11 +43,7 @@
 
 
 def save_oauth_key(oauth_key):
-<<<<<<< HEAD
-    """Save an oauth key to the appropriate env var, and config.toml."""
-=======
     """Save an oauth key to the config.toml."""
->>>>>>> 62137ec1
 
     # Edit config.toml
     config = toml.load(CONFIG_FOLDER/'config.toml')
