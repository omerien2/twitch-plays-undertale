--- conflicted
+++ resolved
@@ -51,11 +51,7 @@
         else:
             self.obs_log_handler = self._obs_log_executing_txt
 
-<<<<<<< HEAD
-    async def log_to_discord(self, message: cmpc.twitch_message.TwitchMessage):
-=======
     def log_to_discord(self, message: TwitchMessage):
->>>>>>> 3e386816
         """Send a command to the discord webhook."""
         async with aiohttp.ClientSession() as session:
             await session.post(self.bot.config['discord']['chatrelay'],
@@ -75,14 +71,9 @@
             self._obs_log_executing_txt(obs_log_text)
             self.obs_log_handler = self._obs_log_executing_txt
 
-<<<<<<< HEAD
-    async def log_to_obs(
-            self, message: cmpc.twitch_message.TwitchMessage, none_log_msg=None, sleep_duration=None, none_sleep=False
-=======
     def log_to_obs(
             self, message: TwitchMessage, none_log_msg: str = None,
             sleep_duration: float = None, none_sleep: bool = False
->>>>>>> 3e386816
     ):
         """Log a message to the file shown on-screen for the stream."""
         if none_log_msg is None:
