--- conflicted
+++ resolved
@@ -17,12 +17,8 @@
 
 
 __all__ = (
-<<<<<<< HEAD
     'mode_testing',
     'get_git_repo_info',
-    'get_platform',
-=======
->>>>>>> 2f7d56c0
     'get_size',
     'send_webhook',
     'send_error',
@@ -33,7 +29,6 @@
 )
 
 
-<<<<<<< HEAD
 def mode_testing(environment, env_vars_used, branch):
     """Check if the script is in testing mode based on a number of factors.
 
@@ -60,13 +55,6 @@
     return branch_name, branch_name_assumed
 
 
-def get_platform():
-    platform = sys.platform
-    return platform
-
-
-=======
->>>>>>> 2f7d56c0
 def get_size(value, suffix='B'):
     """Scale bytes to its proper format.
 
