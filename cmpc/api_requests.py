--- conflicted
+++ resolved
@@ -21,14 +21,10 @@
         """Innit."""
         self.config = config
 
-<<<<<<< HEAD
-    def get_json_from_api(self, url, static_backup_path, force_static=False):
-=======
     # todo: update docstrings
     def get_json_from_api(
             self, url: str, static_backup_path: typing.Union[str, Path], force_static: bool = False
     ) -> dict:
->>>>>>> 3e386816
         """Get json from a web source and back it up.
 
         Args:
