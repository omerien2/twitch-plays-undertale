--- conflicted
+++ resolved
@@ -4,11 +4,8 @@
 
 The script that allows controlling of a pc remotely through a Twitch chat. Started as an overhaul update to DougDoug TwitchPlays script.
 
-<<<<<<< HEAD
-**This script is meant for twitch.tv/controlmypc / https://cmpc.live and its developers, you must have authorisation from the development team or CMPC to run this script.**
-=======
-**This script is meant for twitch.tv/controlmypc / https://cmpc.live, you must have authentication from controlmypc to run this script.**
->>>>>>> 2e2758fd
+
+**This script is meant for twitch.tv/controlmypc / https://cmpc.live, you must have authorisation from controlmypc to run this script.**
 
 
 # NOTICE: Any forks of this repo MUST be private. thank you.
