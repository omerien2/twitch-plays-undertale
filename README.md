--- conflicted
+++ resolved
@@ -39,11 +39,8 @@
 
 - **vX.Y.Z YYYY-MM-DD INFO**
 - **Date descending**
-<<<<<<< HEAD
 - v3.6.0 2020-11-xx Refactor connection to use `twitchio`, event-driven
-=======
 - v3.5.1 2020-11-14 Make hold key functionality work in more games (was broken in rewrite).
->>>>>>> 2f7d56c0
 - v3.5.0 2020-11-10 Add 'ptype' command, types by pasting to support unicode
 - v3.4.2 2020-11-09 Fix some mod commands that used the run dialog
 - v3.4.1 2020-11-09 Fix unicode encode error in obs logging (type commands)
